--- conflicted
+++ resolved
@@ -2511,10 +2511,7 @@
                     $scope.editField.type = "IP";
                 } else if (valType === "vector") {
                     $scope.editField.type = "vector";
-<<<<<<< HEAD
-=======
-                    $scope.editField.dims = parsedDoc.getDims(newRow)
->>>>>>> 616d200a
+                    $scope.editField.dims = parsedDoc.getDims(newRow);
                 } else  {
                     // default to text if we aren't sure
                     $scope.editField.type = "text";
