<!--
Copyright 2020-Present Couchbase, Inc.

Use of this software is governed by the Business Source License included in
the file licenses/BSL-Couchbase.txt.  As of the Change Date specified in that
file, in accordance with the Business Source License, use of this software will
be governed by the Apache License, Version 2.0, included in the file
licenses/APL2.txt.
-->

<div class="resultsContainer">

  <div ng-show="results.total_hits">
    <h5 class="resultsTop">
      <span ng-show="resultsSuccessPct && resultsSuccessPct < 100"
            ng-style="{color:'red'}"> [partial ({{resultsSuccessPct}}%)] </span>
      <span ng-hide="page < 2">Page {{page}} of </span>
      {{results.total_hits}} results
      <span class="roundTook">({{results.roundTook}} server-side)</span>
    </h5>
    <div class="pull-right" ng-show="results.hits">
      <div>
        <button
                ng-click="setQueryTab(1)"
                ng-style="{'background-color': isQueryTab(1)?'#30619c':''}">
          Results
        </button>
        <button ng-class="{ active: isQueryTab(2) }"
                ng-click="setQueryTab(2)"
                ng-show="results.facets"
                ng-style="{'background-color': isQueryTab(2)?'#30619c':''}">
          Facets
        </button>
      </div>
      <br/>
      <div ng-show="isQueryTab(1)">
        <input type="checkbox"
              id="explain-scoring"
              ng-model="explainScoring">
        <label for="explain-scoring">Explain Scoring</label>
      </div>
    </div>
    <div ng-show="isQueryTab(1)">
      <ol start="{{firstResult}}">
        <li ng-repeat="hit in results.hits">
          <div class="row">
            <span ng-show="hit.docIDLink">
              <a ng-click="showDocument(hit)">{{hit.id}}</a>
            </span>
            <span ng-hide="hit.docIDLink">
              {{hit.id}}
            </span>
            <h5 class="roundTook"
                ng-show="hit.score != 0">[{{hit.score}}]
            </h5>
          </div>
          <span class="badge" ng-show="explainScoring">{{hit.score | number : 3}}</span>
          <div class="well" ng-show="explainScoring">
            Scoring
            <ul>
              <li ng-include
                  src="static_base + '/static/partials/index/query-result-expl.html'"
                  ng-init="explanation=hit.explanation"></li>
            </ul>
          </div>
          <div class="well">
            <div ng-repeat="(fieldName, fragments) in hit.fragments">
              <div ng-show="fragments.length > 0">{{fieldName}}</div>
              <ul>
                <li ng-repeat="fragment in fragments" ng-bind-html="fragment"></li>
              </ul>
            </div>
          </div>
        </li>
      </ol>
    </div>
    <div ng-show="isQueryTab(2) && results.facets">
      <select ng-model="facet"
              ng-options="facet for facet in facets"
              ng-init="facet = facets[0]"
              style="width: 150px;">
      </select>
      <br/>
      <br/>
      <div>
        <table class="query-facets-table" style="display: table; width: 80%; margin-left: auto; margin-right: auto;">
          <tr class="query-facets-tr">
            <td class="query-facets-td" style="width: 80%;">Total number of values encountered (Total)</td>
            <td class="query-facets-td" style="width: 20%;">{{results.facets[facet].total}}</td>
          </tr>
          <tr class="query-facets-tr">
            <td class="query-facets-td" style="width: 80%;">Number of documents with no value for the field (Missing)</td>
            <td class="query-facets-td" style="width: 20%;">{{results.facets[facet].missing}}</td>
          </tr>
          <tr class="query-facets-tr">
            <td class="query-facets-td" style="width: 80%;">Number of documents excluded due to the number of facet buckets (Other)</td>
            <td class="query-facets-td" style="width: 20%;">{{results.facets[facet].other}}</td>
          </tr>
        </table>
      </div>
      <hr/>
      <div style="overflow-y: auto; height: 350px; width: 80%; margin-left: auto; margin-right: auto;">
        <table class="query-facets-table" style="display: table; width: 100%; margin-left: auto; margin-right: auto;">
          <tr class="query-facets-tr">
            <td class="query-facets-td" style="width: 80%; font-weight: bold;" ng-show="results.facets[facet].terms">Term</td>
            <td class="query-facets-td" style="width: 80%; font-weight: bold;" ng-show="!results.facets[facet].terms">Name</td>
            <td class="query-facets-td" style="width: 20%; font-weight: bold;">Number of Documents</td>
          </tr>
          <tr ng-repeat="facet in results.facets[facet].terms"
              class="query-facets-tr">
            <td class="query-facets-td" style="width: 80%;">{{facet.term}}</td>
            <td class="query-facets-td" style="width: 20%;">{{facet.count}}</td>
          </tr>
          <tr ng-repeat="facet in results.facets[facet].numeric_ranges"
              class="query-facets-tr">
            <td class="query-facets-td" style="width: 80%;">{{facet.name}}</td>
            <td class="query-facets-td" style="width: 20%;">{{facet.count}}</td>
          </tr>
          <tr ng-repeat="facet in results.facets[facet].date_ranges"
              class="query-facets-tr">
            <td class="query-facets-td" style="width: 80%;">{{facet.name}}</td>
            <td class="query-facets-td" style="width: 20%;">{{facet.count}}</td>
          </tr>
        </table>
      </div>
    </div>
  </div>

<<<<<<< HEAD
  <div ng-show="isQueryTab(1)">
    <br>
    <hr>
  </div>

  <div class="row pagination"
       ng-show="isQueryTab(1)">
    <div class="simple-select">
=======
  <br>
  <hr>
  <div class="row pagination">
    <div class="simple-select" ng-show="$parent.showPagination">
>>>>>>> a7628917
      <select ng-model="$parent.resultsPerPage"
              ng-options="item for item in [5,10,20,50]"
              ng-change="runNewQuery()">
      </select>
    </div>
    <div ng-show="numPages > 1 && $parent.showPagination" class="col-lg-12 col-lg-offset-5">
      <ul class="pagination">
        <li ng-show="page > 1">
          <a ng-click="jumpToPage(page-1, $event)" href="">
            &laquo;
          </a>
        </li>
        <li ng-repeat="i in validPages" ng-attr-class="{{i == page && 'active' || '' }}">
          <a ng-show="i != page" href="" ng-click="jumpToPage(i, $event)">{{i}}</a>
          <span ng-hide="i != page">{{i}}</span>
        </li>
        <li>
          <a ng-show="page < numPages" ng-click="jumpToPage(page+1, $event)" href="">
            &raquo;
          </a>
        </li>
      </ul>
    </div>
    <div ng-show="!$parent.showPagination">
      <h5>
        Note: Default pagination is not supported for current query parameters
      </h5>
    </div>
  </div>
  <br>
  <br>

</div>

<style>
.resultsContainer {
  margin-left: 30px;
}
.roundTook {
  color: #999;
}
</style><|MERGE_RESOLUTION|>--- conflicted
+++ resolved
@@ -126,7 +126,6 @@
     </div>
   </div>
 
-<<<<<<< HEAD
   <div ng-show="isQueryTab(1)">
     <br>
     <hr>
@@ -134,13 +133,7 @@
 
   <div class="row pagination"
        ng-show="isQueryTab(1)">
-    <div class="simple-select">
-=======
-  <br>
-  <hr>
-  <div class="row pagination">
     <div class="simple-select" ng-show="$parent.showPagination">
->>>>>>> a7628917
       <select ng-model="$parent.resultsPerPage"
               ng-options="item for item in [5,10,20,50]"
               ng-change="runNewQuery()">
