--- conflicted
+++ resolved
@@ -64,13 +64,9 @@
 // Segment version since which multi version support is available.
 var FeatureBleveMultiSegmentSupportVersion = "segmentVersion:15"
 
-<<<<<<< HEAD
 var FeatureVectorSearch = "vectors"
-=======
+
 var FeatureXattrs = "Xattrs"
-
-var FeatureBlevePreferredSegmentVersion = fmt.Sprintf("segmentVersion:%d", BlevePreferredZapVersion)
->>>>>>> 9f9edd6c
 
 var xAttrsMappingName = "_$xattrs"
 
